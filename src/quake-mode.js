--- conflicted
+++ resolved
@@ -692,15 +692,11 @@
       return;
     }
 
-<<<<<<< HEAD
-    if (is_wlclipboard(focusedWindow)) {
-      return;
-    }
-
-    if (focusedWindow === this.terminalWindow) {
-=======
+    if (is_wlclipboard(source.focus_window)) {
+      return;
+    }
+
     if (source.focus_window === this.terminalWindow) {
->>>>>>> 9bc8c970
       return;
     }
 
